{
  "name": "jank",
  "version-semver": "0.1.0",
  "dependencies": [
<<<<<<< HEAD
=======
    "bdwgc",
>>>>>>> f323d5f4
    "boost-algorithm",
    "boost-filesystem",
    "boost-smart-ptr",
    "boost-variant",
    "fmt",
    "folly",
    "immer",
    "libguarded",
    "magic-enum"
  ],
  "default-features": [],
  "features": {
    "tests": {
      "description": "Dependencies for testing",
      "dependencies": [
        "doctest"
      ]
    }
  }
}<|MERGE_RESOLUTION|>--- conflicted
+++ resolved
@@ -2,10 +2,7 @@
   "name": "jank",
   "version-semver": "0.1.0",
   "dependencies": [
-<<<<<<< HEAD
-=======
     "bdwgc",
->>>>>>> f323d5f4
     "boost-algorithm",
     "boost-filesystem",
     "boost-smart-ptr",
