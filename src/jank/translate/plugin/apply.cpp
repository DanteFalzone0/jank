#include <jank/translate/plugin/apply.hpp>
#include <jank/translate/plugin/io/print.hpp>
#include <jank/translate/plugin/arithmetic/add.hpp>
#include <jank/translate/plugin/arithmetic/subtract.hpp>
#include <jank/translate/plugin/arithmetic/multiply.hpp>
<<<<<<< HEAD
#include <jank/translate/plugin/arithmetic/divide.hpp>
=======
#include <jank/translate/plugin/compare/equal.hpp>
>>>>>>> 2296869f

namespace jank
{
  namespace translate
  {
    namespace plugin
    {
      std::shared_ptr<environment::scope> apply
      (std::shared_ptr<environment::scope> const &scope)
      {
        /* TODO: Read from shared objects. */
        std::vector
        <
          std::function<void (std::shared_ptr<environment::scope> const&)>
        > const plugins
        {
          &io::print,

          &arithmetic::add,
          &arithmetic::subtract,
          &arithmetic::multiply,
<<<<<<< HEAD
          &arithmetic::divide
=======
          &compare::equal
>>>>>>> 2296869f
        };

        for(auto const &plugin : plugins)
        { plugin(scope); }

        return scope;
      }
    }
  }
}<|MERGE_RESOLUTION|>--- conflicted
+++ resolved
@@ -3,11 +3,8 @@
 #include <jank/translate/plugin/arithmetic/add.hpp>
 #include <jank/translate/plugin/arithmetic/subtract.hpp>
 #include <jank/translate/plugin/arithmetic/multiply.hpp>
-<<<<<<< HEAD
 #include <jank/translate/plugin/arithmetic/divide.hpp>
-=======
 #include <jank/translate/plugin/compare/equal.hpp>
->>>>>>> 2296869f
 
 namespace jank
 {
@@ -29,11 +26,8 @@
           &arithmetic::add,
           &arithmetic::subtract,
           &arithmetic::multiply,
-<<<<<<< HEAD
-          &arithmetic::divide
-=======
+          &arithmetic::divide,
           &compare::equal
->>>>>>> 2296869f
         };
 
         for(auto const &plugin : plugins)
