--- conflicted
+++ resolved
@@ -64,10 +64,6 @@
   var_ptr var::set_root(object_ptr r)
   {
     *root.wlock() = r;
-<<<<<<< HEAD
-    return ptr_from_this();
-=======
     return this;
->>>>>>> f323d5f4
   }
 }