cmake_minimum_required(VERSION 2.8)

project(jank)

if(NOT CMAKE_BUILD_TYPE)
  set(CMAKE_BUILD_TYPE RELEASE)
endif()

# Shut up the warning about CMake policy CMP0042.
if(APPLE)
  set(CMAKE_MACOSX_RPATH ON)
endif()

if(CMAKE_SIZEOF_VOID_P EQUAL 4)
  message(STATUS "Found 32bit system")
  set(64_BIT_PLATFORM 0)
else()
  message(STATUS "Found 64bit system")
  set(64_BIT_PLATFORM 1)
endif()

# Submodules
message(STATUS "Updating submodules")
execute_process(
  COMMAND git submodule update --recursive --init
  WORKING_DIRECTORY ${CMAKE_CURRENT_LIST_DIR}
)

# C++14
include(cmake/cxx14.cmake)

# Boost
find_package(Boost COMPONENTS system REQUIRED)

# PThread
find_package(Threads REQUIRED)

include_directories(
  include
  test/include
  lib/jtl/include
  lib/jest/include
)

add_library(${PROJECT_NAME}_static STATIC
	          src/jank/parse/parse.cpp
	          src/jank/parse/cell/stream.cpp

	          src/jank/translate/cell/stream.cpp
	          src/jank/translate/function/argument/definition.cpp
            src/jank/translate/function/argument/call.cpp
            src/jank/translate/function/argument/resolve_type.cpp
            src/jank/translate/function/return/parse.cpp
            src/jank/translate/function/return/validate.cpp
            src/jank/translate/environment/scope.cpp
            src/jank/translate/environment/builtin/type/primitive.cpp
            src/jank/translate/environment/builtin/value/primitive.cpp
            src/jank/translate/environment/special/all.cpp
            src/jank/translate/environment/special/function.cpp
            src/jank/translate/environment/special/variable.cpp
            src/jank/translate/environment/special/constant.cpp
            src/jank/translate/environment/special/return_statement.cpp
            src/jank/translate/plugin/apply.cpp
            src/jank/translate/plugin/io/print.cpp
            src/jank/translate/plugin/arithmetic/add.cpp
            src/jank/translate/plugin/arithmetic/subtract.cpp
            src/jank/translate/plugin/arithmetic/multiply.cpp
<<<<<<< HEAD
            src/jank/translate/plugin/arithmetic/divide.cpp
=======
            src/jank/translate/plugin/compare/equal.cpp
>>>>>>> 2296869f

	          src/jank/interpret/interpret.cpp
	          src/jank/interpret/environment/scope.cpp
	          src/jank/interpret/environment/resolve_value.cpp
)

add_executable(${PROJECT_NAME} src/main.cpp)

target_link_libraries(${PROJECT_NAME}
                      ${CMAKE_THREAD_LIBS_INIT}
                      ${PROJECT_NAME}_static
)

# Enable warnings
set_property(
  TARGET ${PROJECT_NAME} ${PROJECT_NAME}_static
  PROPERTY COMPILE_FLAGS "-Wall -Wextra -Werror -pedantic")

# Testing
add_library(${PROJECT_NAME}_test_common_static STATIC
            test/src/cpp/common/interpret.cpp
            test/src/cpp/common/translate.cpp
)

set(${PROJECT_NAME}_test_libs
    ${CMAKE_THREAD_LIBS_INIT}
    ${PROJECT_NAME}_test_common_static
    ${PROJECT_NAME}_static
)

add_executable(${PROJECT_NAME}_parse_test test/src/cpp/parse/main.cpp)
target_link_libraries(${PROJECT_NAME}_parse_test ${${PROJECT_NAME}_test_libs})

add_executable(${PROJECT_NAME}_translate_function_test test/src/cpp/translate/function/main.cpp)
target_link_libraries(${PROJECT_NAME}_translate_function_test ${${PROJECT_NAME}_test_libs})

add_executable(${PROJECT_NAME}_translate_variable_test test/src/cpp/translate/variable/main.cpp)
target_link_libraries(${PROJECT_NAME}_translate_variable_test ${${PROJECT_NAME}_test_libs})

add_executable(${PROJECT_NAME}_translate_constant_test test/src/cpp/translate/constant/main.cpp)
target_link_libraries(${PROJECT_NAME}_translate_constant_test ${${PROJECT_NAME}_test_libs})

add_executable(${PROJECT_NAME}_interpret_function_test test/src/cpp/interpret/function/main.cpp)
target_link_libraries(${PROJECT_NAME}_interpret_function_test ${${PROJECT_NAME}_test_libs})

add_custom_target(${PROJECT_NAME}_test
  COMMAND ${CMAKE_CURRENT_BINARY_DIR}/${PROJECT_NAME}_parse_test || true && echo &&
          ${CMAKE_CURRENT_BINARY_DIR}/${PROJECT_NAME}_translate_function_test || true && echo &&
          ${CMAKE_CURRENT_BINARY_DIR}/${PROJECT_NAME}_translate_variable_test || true && echo &&
          ${CMAKE_CURRENT_BINARY_DIR}/${PROJECT_NAME}_translate_constant_test || true && echo &&
          ${CMAKE_CURRENT_BINARY_DIR}/${PROJECT_NAME}_interpret_function_test
  DEPENDS ${PROJECT_NAME}_parse_test
          ${PROJECT_NAME}_translate_function_test
          ${PROJECT_NAME}_translate_variable_test
          ${PROJECT_NAME}_translate_constant_test
          ${PROJECT_NAME}_interpret_function_test
  WORKING_DIRECTORY ${CMAKE_CURRENT_LIST_DIR}
)

# Install locally
set(CMAKE_INSTALL_PREFIX ${CMAKE_CURRENT_LIST_DIR})
install(TARGETS ${PROJECT_NAME} DESTINATION bin)<|MERGE_RESOLUTION|>--- conflicted
+++ resolved
@@ -65,11 +65,8 @@
             src/jank/translate/plugin/arithmetic/add.cpp
             src/jank/translate/plugin/arithmetic/subtract.cpp
             src/jank/translate/plugin/arithmetic/multiply.cpp
-<<<<<<< HEAD
             src/jank/translate/plugin/arithmetic/divide.cpp
-=======
             src/jank/translate/plugin/compare/equal.cpp
->>>>>>> 2296869f
 
 	          src/jank/interpret/interpret.cpp
 	          src/jank/interpret/environment/scope.cpp
